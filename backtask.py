# Run tasks in a background process, passing the data they require via fork().
#
#
# Quick start
# -----------
#
#   import backtask
#
#   def a_task(arg, kwd=true):
#     :
#     :
#
#   def on_complete(result):
#     a_task_return_value = result()
#     if isinstance(a_task_return_value, backtask):
#       # a_task raised the exception a_task_return_value.exc_info[]
#     else:
#       # a_task_return_value is the return value of a_task()
#
#   bt = backtask.BackgroundTasks()
#   result = bt.submit_job(a_task, 1, kwd=false)
#   result.on_complete = on_complete
#
#
# Unit Test
# ---------
#
#   python backtask.py
#
#   When testing with coverage, use "run --parallel-mode" and then
#   run again with the "combine" option.
#
# (c) 2014 Russell Stuart
#
# This program is free software: you can redistribute it and/or modify
# it under the terms of the GNU AFFERO General Public License as published
# by the Free Software Foundation, either version 3 of the License, or
# (at your option) any later version.
#
# As a special exception to the AGPLv3+, the author grants you permission
# to redistribute this program without the accompanying "Installation
# Information" described in clause 6.
#
import cPickle
import cStringIO
import errno
import fcntl
import os
import select
import sys
import threading
import traceback


class RaisedException(object):
    """
      This class is returned by TaskResult if the func passed to submit_job
      raises and exception instead of returning normally.  It's members are
      exception, the BaseException raised, and traceback, the traceback (a
      string).
    """
    exception = None
    traceback = None

    def __init__(self, exc_info):
        self.exception = exc_info[1]
        string_file = cStringIO.StringIO()
        traceback.print_exception(
                exc_info[0], exc_info[1], exc_info[2], None, string_file)
        self.traceback = string_file.getvalue()

    def __repr__(self):
        return 'RaisedException(%r)' % (self.traceback,)


class TaskResult(object):
    """
       BackgroundTasks.submit_task() returns an instance of this class.  This
       is a function like object that when called returns TaskResult.RUNNING
       until the task completes, then it returns whatever the func given to
       submit_task() returned.  If the func threw an exception instead of
       returning normally this will be an instance of RaisedException.  The
       member on_complete can be set to a function that will be called when the
       task completes.  It's one argument is this instance.  Beware that if
       BackgroundTasks uses a background thread, the function may be called
       from that thread.
    """
    RUNNING = object()
    __background_task = None
    __notified = False
    __on_complete = None
    __result = RUNNING

    def __init__(self, background_task):
        self.__background_task = background_task

    def __call__(self):
        self.__background_task._dispatch()
        self.__background_task._lock.acquire()
        try:
            result = self.__result
        finally:
            self.__background_task._lock.release()
        return result

    def _set_result(self, result):
        self.__background_task._lock.acquire()
        try:
            self.__result = result
            on_complete = self.__on_complete
            if on_complete is not None:
                self.__notified = True
        finally:
            self.__background_task._lock.release()
        if on_complete is not None:
            on_complete(self)

    def on_complete(self, on_complete):
        """
            Arrange for on_complete to be called when the task completes.
            It's one argument is this instance.
        """
        self.__background_task._lock.acquire()
        try:
            result = self.__result
            self.__on_complete = on_complete
            if result is self.RUNNING or self.__notified:
                on_complete = None
            elif on_complete is not None:
                self.__notified = True
        finally:
            self.__background_task._lock.release()
        if on_complete is not None:
            on_complete(self)
    on_complete = property(lambda self: self.__on_complete, on_complete)


class BackgroundTasks(object):
    """
        Run tasks in a background worker.  The data is passed to the worker
        using fork(), so it can be passed data that can't be pickled.
        Tasks are started using BackgroundTasks.submit_task().  When you
        are done with this object it should be disposed of using
        BackgroundTasks.close().
    """
    NO_RESULT = object()
    max_processes = None
    __LEN = 8
    _lock = None
    __queue = None
    __results = None
    __processes = None
    __thread_lock = None
    __thread_pipe = None

    def __init__(self, max_processes=1, background_thread=True):
        """
          Create a new background tasks object.  max_processes is the
          maximum number of processes that can be running at once.
          If background_thread is True new tasks will be fired off by
          a background thread, otherwise we depend on clients polling
          us.
        """
        self.max_processes = max_processes
        self.__queue = []
        self.__results = {}
        self.__processes = {}
        self.__coverage = self._fugly_hack_for_my_son_ryan()
        self._lock = threading.Lock()
        if background_thread:
            try:
                self.__thread_lock = threading.Lock()
                self.__thread_pipe = os.pipe()
                self.__thread_lock.acquire()
                try:
                    threading.Thread(target=self._thread).start()
                    # Wait the thread to acquire _thread_lock,
                    # so close() can wait on it.
                    os.read(self.__thread_pipe[0], 1)
                finally:
                    self.__thread_lock.release()
                self._nonblock(self.__thread_pipe[1])
            except:
                if self.__thread_pipe != None:
                    os.close(self.__thread_pipe[0])
                    os.close(self.__thread_pipe[1])

    def submit_task(self, func, *args, **kwds):
        """
          Submit a new task to be run in the background.  The task is:
            result = func(*args, **kwds)
          The return value is a TaskResult object that can be interrogated
          to find the return value of func(), when it becomes available.
          Normally if the submitting process exits before the result can
          be reported the worker process will raise a "Broken Pipe" OSError,
          after processing all tasks it has been given.  If the func()
          returns BackgroundTasks.NO_RESULT then failure to report it doesn't
          result in a broken pipe.
        """
        result = TaskResult(self)
        self._lock.acquire()
        try:
            self.__queue.append((id(result), func, args, kwds))
            self.__results[id(result)] = result
        finally:
            self._lock.release()
        self._dispatch()
        return result

    def close(self):
        """Shutdown nicely.  If you don't call this you may get
        "sys.excepthook is missing" messages.   If you call this before
        all tasks have completed the background tasks will fail with
        broken pipes."""
        if self.__thread_pipe is not None:
            os.write(self.__thread_pipe[1], "x")
            self.__thread_lock.acquire()
            self.__thread_lock.release()
            os.close(self.__thread_pipe[1])
            os.close(self.__thread_pipe[0])
            self.__thread_pipe = None
        if self.__processes:
            for r in self.__processes:
                os.close(r)
            self.__processes = None

    def __len__(self):
        self._lock.acquire()
        try:
            return len(self.__queue) + len(self.__results)
        finally:
            self._lock.release()


    def _dispatch(self):
        """See if any background tasks can be started."""
        self._poll()
        self._lock.acquire()
        try:
            # Is there work to be done?
            if not self.__queue or len(self.__processes) >= self.max_processes:
                return
            # Pass an appropriate amount of work to the background task.
            if self.max_processes == 1:
                task_count = len(self.__queue)
            else:
                task_count = len(self.__queue) // self.max_processes + 1
            tasks, self.__queue[:task_count] = self.__queue[:task_count], []
        finally:
            self._lock.release()
        # fork() a new worker task
        pipe = os.pipe()
        child_pid = os.fork()
        if child_pid == 0:
            # Release resources that aren't relevant to the fork()'ed worker.
            self.__queue = None
            for r in self.__processes:
                self._close(r)
            self.__processes = None
            for h in self.__thread_pipe or ():
                self._close(h)
            self.__thread_pipe = None
            self._close(pipe[0])
            self.__results = None
            sys.stdin.close()
            sys.stdin = open(os.devnull)
            self._process_tasks(pipe[1], tasks)
            self._close(pipe[1])
            sys.stdout.flush()
            sys.stderr.flush()
            (   (self.__coverage.stop(),) and
                (self.__coverage.save(),) and
                os._exit(0))
        os.close(pipe[1])
        self._nonblock(pipe[0])
        self._lock.acquire()
        try:
            self.__processes[pipe[0]] = (child_pid, [""])
        finally:
            self._lock.release()
        if self.__thread_pipe is not None:
            os.write(self.__thread_pipe[1], "n")

    def _process_tasks(self, pipe, tasks):
        """
            Process the tasks passed, and report the results to the parent
            process via out pipe.
        """
        exc_info = None
        while tasks:
            result_id, func, args, kwds = tasks.pop(0)
            try:
                result = func(*args, **kwds)
            except BaseException, e:
                result = RaisedException(sys.exc_info())
            data = cPickle.dumps((result_id, result))
            length = "%0*x" % (self.__LEN, len(data))
            # If the listening process has died just continue.
            try:
                os.write(pipe, length + data)
            except OSError, e:
                if e.errno != errno.EPIPE:
                    raise
                if result is not self.NO_RESULT and exc_info is None:
                    exc_info = sys.exc_info()
        if exc_info is not None:
            raise exc_info[0], exc_info[1], exc_info[2]

    def _poll(self):
        """Process any reports from the background tasks."""
        set_results = []
        try:
            self._lock.acquire()
            while True:
                if not self.__processes:
                    break
                # Does anyone have anything to report?
                ready, _, _ = select.select(list(self.__processes), [], [], 0)
                if not ready:
                    break
                for r in ready:
                    # Find the reporting process
                    child_pid, data_list = self.__processes[r]
                    data_list_len = sum(len(d) for d in data_list)
                    if data_list_len < self.__LEN:
                        # He is telling us how big the pickled results are
                        read_amount = self.__LEN - data_list_len
                    else:
                        # Read the pickled results.
                        data_len = int(data_list[0], 16)
                        read_amount = data_len + self.__LEN - data_list_len
                    d = self._read(r, read_amount)
                    if d is None:
                        continue
                    # An empty read means the process has exited.
                    if not d:
                        os.close(r)
                        os.waitpid(child_pid, 0)
                        del self.__processes[r]
                        if self.__thread_pipe is not None:
                            os.write(self.__thread_pipe[1], "e")
                    else:
                        if data_list_len < self.__LEN:
                            data_list[0] += d
                        else:
                            data_list.append(d)
                        data_list_len += len(d)
                    # If we have read all of the picked data, process it.
                    if data_list_len >= self.__LEN:
                        data_len = int(data_list[0], 16)
                        if data_list_len == data_len + self.__LEN:
                            tid, result = cPickle.loads(''.join(data_list[1:]))
                            task_result = self.__results.pop(tid)
                            set_results.append((task_result, result))
                            data_list[:] = [""]
        finally:
            self._lock.release()
        # Delay calling _set_result until we are outside of the lock,
        # so there is no chance of calling TaskResult.on_complete while
        # owning the lock.
        for task_result, result in set_results:
            task_result._set_result(result)

    def _thread(self):
        """Fire off worker processes in the background."""
        os.write(self.__thread_pipe[1], "s")
        self.__thread_lock.acquire()
<<<<<<< HEAD
        try:
            # Tell main thread we have starteed.
            self._nonblock(self.__thread_pipe[0])
            while True:
                self._lock.acquire()
                try:
                    rlist = list(self.__processes) + [self.__thread_pipe[0]]
                finally:
                    self._lock.release()
                # Wait until some child is ready, or the self.__process changes.
                ready, _, _ = select.select(rlist, [], [])
                if self.__thread_pipe[0] in ready:
                    ready.remove(self.__thread_pipe[0])
                    # Main thread closes the pipe to tell us to exit.
                    if self._read(self.__thread_pipe[0], 1) == "":
                        break
                if ready:
                    self._dispatch()
        finally:
            # Tell main thread we have exited.
            self.__thread_lock.release()
=======
        self._nonblock(self.__thread_pipe[0])
        while True:
            self._lock.acquire()
            try:
                rlist = list(self.__processes) + [self.__thread_pipe[0]]
            finally:
                self._lock.release()
            # Wait until some child is ready, or the self.__process changes.
            ready, _, _ = select.select(rlist, [], [])
            if self.__thread_pipe[0] in ready:
                ready.remove(self.__thread_pipe[0])
                # Main thread closes the pipe to tell us to exit.
                if self._read(self.__thread_pipe[0], 1) == "x":
                    break
            if ready:
                self._dispatch()
        # Tell main thread we have exited.
        self.__thread_lock.release()
>>>>>>> 326cf1dd

    def _read(cls, fd, max_byte_count):
        """
            Read from a non-blocking file descriptor,
            returning NONE for EAGAIN
        """
        try:
            return os.read(fd, max_byte_count)
        except OSError, e:
            if e.errno != errno.EAGAIN:
                raise
        return None
    _read = classmethod(_read)

    def _close(cls, fd):
        """Close a file, ignore errors caused by it already being closed."""
        try:
            os.close(fd)
        except OSError, e:
            if e.errno != errno.EBADF:
                raise
    _close = classmethod(_close)

    def _nonblock(cls, fd):
        """Make the passed file descriptor non blocking"""
        orig = fcntl.fcntl(fd, fcntl.F_GETFL)
        fcntl.fcntl(fd, fcntl.F_SETFL, orig | os.O_NONBLOCK)
    _nonblock = classmethod(_nonblock)

    def _fugly_hack_for_my_son_ryan(cls):
        """God awful hack to make coverage and py.test work together."""
        class Cov(object):
            stop = lambda self: None
            save = lambda self: None
        cov = Cov()
        if "coverage" in sys.modules:
            import coverage
            try:
                raise ZeroDivisionError
            except ZeroDivisionError:
                f = sys.exc_info()[2].tb_frame
            tb = []
            while f:
                tb.append(f)
                f = f.f_back
            t = tb[-3]
            if 'self' in t.f_locals:
                slf = t.f_locals['self']
                if hasattr(slf, "coverage"):
                    if isinstance(slf.coverage, coverage.coverage):
                        cov = slf.coverage
        return cov
    _fugly_hack_for_my_son_ryan= classmethod(_fugly_hack_for_my_son_ryan)


# -----------------------------------------------------------------------------
#
# Unit test.
#
def test_backtask():
    """
        100% code coverage unit test.

        =====
        Hi 0!
        *****
        Hi 1!
        [0, 1]
        =====
        Hi 2!
        *****
        Hi 3!
        [0, 1, 2, 3, RaisedException('...')]
    """
    class ErrorRaiser(object):

        def os_raise(cls, errno):
            e = OSError()
            e.errno = errno
            raise e
        os_raise = classmethod(os_raise)

    class NonblockReadTester(ErrorRaiser):
        i = 0
        read = os.read

        def __call__(self, fd, byte_count):
            self.i = (self.i + 1) % 2
            if fcntl.fcntl(fd, fcntl.F_GETFL) & os.O_NONBLOCK and self.i == 0:
                self.os_raise(errno.EAGAIN)
            return self.read(fd, byte_count)
    save_os_read, os.read = os.read, NonblockReadTester()

    class BadCloseTester(ErrorRaiser):
        i = 0
        close = os.close
        pid = os.getpid()

        def __call__(self, fd):
            self.i = (self.i + 1) % 2
            self.close(fd)
            if os.getpid() != self.pid and self.i == 0:
                self.os_raise(errno.EBADF)
    save_os_close, os.close = os.close, BadCloseTester()

    try:
        import time
        b = BackgroundTasks()
        len(b)
        r = [b.submit_task(lambda i: i, i) for i in range(2)]
        r[0].on_complete = lambda _: sys.stdout.write('Hi 0!\n')
        sys.stdout.write('=====\n')
        time.sleep(1)
        sys.stdout.write('*****\n')
        r[1].on_complete = lambda _: sys.stdout.write('Hi 1!\n')
        sys.stdout.write("%r\n" % ([rr() for rr in r],))
        b.close()
        b.close()
        b = BackgroundTasks(2)
        r = [b.submit_task(lambda i: time.sleep(0.1) or i, i) for i in range(4)]
        r.append(b.submit_task(lambda: 1 // 0))
        r[0].on_complete = lambda _: sys.stdout.write('Hi 2!\n')
        sys.stdout.write('=====\n')
        time.sleep(5)
        sys.stdout.write('*****\n')
        r[4].on_complete = lambda _: sys.stdout.write('Hi 3!\n')
        sys.stdout.write("%r\n" % ([rr() for rr in r],))
        r.append(b.submit_task(lambda: 1 // 0))
        b.close()
        os.read = lambda fd, bytes: ErrorRaiser.os_raise(errno.EPERM)
        try:
            BackgroundTasks._read(0, 0)
        except OSError, e:
            pass
        os.close = lambda fd: ErrorRaiser.os_raise(errno.EPERM)
        try:
            BackgroundTasks._close(0)
        except OSError, e:
            pass
        b = BackgroundTasks(background_thread=False)
        try:
            b._process_tasks(-1, [(0, lambda: None, (), {})])
        except OSError, e:
            pass
        b.close()
    except OSError, e:
        pass
    finally:
        os.read, os.close = save_os_read, save_os_close

__name__ != "__main__" or test_backtask()<|MERGE_RESOLUTION|>--- conflicted
+++ resolved
@@ -365,7 +365,6 @@
         """Fire off worker processes in the background."""
         os.write(self.__thread_pipe[1], "s")
         self.__thread_lock.acquire()
-<<<<<<< HEAD
         try:
             # Tell main thread we have starteed.
             self._nonblock(self.__thread_pipe[0])
@@ -387,26 +386,6 @@
         finally:
             # Tell main thread we have exited.
             self.__thread_lock.release()
-=======
-        self._nonblock(self.__thread_pipe[0])
-        while True:
-            self._lock.acquire()
-            try:
-                rlist = list(self.__processes) + [self.__thread_pipe[0]]
-            finally:
-                self._lock.release()
-            # Wait until some child is ready, or the self.__process changes.
-            ready, _, _ = select.select(rlist, [], [])
-            if self.__thread_pipe[0] in ready:
-                ready.remove(self.__thread_pipe[0])
-                # Main thread closes the pipe to tell us to exit.
-                if self._read(self.__thread_pipe[0], 1) == "x":
-                    break
-            if ready:
-                self._dispatch()
-        # Tell main thread we have exited.
-        self.__thread_lock.release()
->>>>>>> 326cf1dd
 
     def _read(cls, fd, max_byte_count):
         """
